--- conflicted
+++ resolved
@@ -837,7 +837,6 @@
     }
   }
 
-<<<<<<< HEAD
   addCarbonMonoxideLevelProperty(node, carbonMonoxideValueId) {
     this.addProperty(
       node,
@@ -850,7 +849,9 @@
         multipleOf: 0.1,
       },
       carbonMonoxideValueId,
-=======
+    );
+  }
+
   addHeatingTargetTemperatureProperty(node, heatingTargetTempValueId) {
     this.addProperty(
       node,
@@ -962,7 +963,6 @@
       thermostatStateValueId,
       null,
       'parseZwStringToLowerCase'
->>>>>>> e1f29eca
     );
   }
 
